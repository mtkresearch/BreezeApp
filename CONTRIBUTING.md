<<<<<<< HEAD
# Contributing to BreezeApp

First off, thank you for considering contributing to BreezeApp! It's people like you that make this project better.
=======
# Contributing to Breeze-App

First off, thank you for considering contributing to Breeze-App! Your contributions help make this project better.
>>>>>>> 50f28b19


## Branching Strategy

To ensure smooth collaboration and maintain a stable production version, we follow a Git Flow–style branching model. Here is an overview of each branch:

### 1. **Main Branches**

#### **main**
- **Purpose:** Contains the current production-ready code.
- **Usage:** Only thoroughly tested and stable code from `release` or `hotfix` branches is merged into `main`. This branch is tagged for official releases.

#### **develop**
- **Purpose:** Acts as the integration branch for all new development work.
- **Usage:** All feature and bug-fix branches should be created from and eventually merged back into `develop`. This branch is continuously updated and tested.

---

### 2. **Development and Feature Branches**

#### **feature/<description>**
- **Purpose:** Dedicated to developing new features or making significant changes.
- **Usage:** Create a feature branch from `develop` using a descriptive name (e.g., `feature/login-improvement`). Once the feature is complete and tested, open a pull request to merge it back into `develop`.

#### **fix/<description>** *(For minor, non-urgent bug fixes and enhancements)*
- **Purpose:** Handles small bug fixes and minor improvements that do not require an urgent production hotfix.
- **Usage:** Create a branch from `develop` with a descriptive name, e.g., `fix/ui-alignment`. Once resolved, merge it back into `develop`.

#### **chore/<description>** *(For non-functional updates such as documentation or CI/CD changes)*
- **Purpose:** Used for updates that do not involve code changes, such as documentation fixes, dependency updates, or CI/CD workflow improvements.
- **Usage:** Create a branch from `develop` with a descriptive name, e.g., `chore/update-readme`. Once complete, merge it back into `develop`.

---

### 3. **Release and Hotfix Branches**

#### **release/vX.X.X**
- **Purpose:** Prepares the codebase for a production release.
- **Usage:** When `develop` reaches a stable state and features are frozen, create a release branch for final testing, documentation updates, and minor bug fixes. After stabilization, merge this branch into `main` and tag it with the release version.

#### **hotfix/<description>**
- **Purpose:** Addresses urgent issues in the production environment.
- **Usage:** Create a hotfix branch from `main` when a critical bug is discovered. After applying the fix, merge the hotfix branch back into both `main` and `develop` to ensure consistency across branches.

---

## Pull Requests

When you're ready to contribute your code:

1. **Fork the Repository and Create Your Branch**  
   - Fork the repo.
   - **Important:** Create your branch from the `develop` branch using a naming convention such as `feature/your-feature-name` or `hotfix/description`.

2. **Develop and Test Your Changes**  
   - If you've added code that should be tested, add appropriate tests.
   - If you’ve updated or changed APIs, update the documentation accordingly.
   - Ensure that the test suite passes locally.

3. **Submit Your Pull Request**  
   - Once your changes are complete, push your branch and open a pull request against the `develop` branch.
   - Describe your changes clearly and reference any related issues.
   - Your pull request will undergo code review and automated testing before merging.

<<<<<<< HEAD
## Development Process

1. **Clone the Repository**
   ```bash
   git clone https://github.com/mtkresearch/BreezeApp.git
   cd BreezeApp-main
   ```

2. Create a Branch from Develop
   ```bash
   git checkout develop
   git checkout -b feature/your-feature-name
   ```
3. Make Your Changes
   - Follow the project's coding style.
   - Write clear commit messages.
   - Keep your commits focused and atomic.

4. Test Your Changes
   - Run all tests to ensure nothing is broken.
   - Add new tests if necessary.
   - Test on different Android devices if possible.

5. Push Your Changes
   ```bash
   git push origin feature/your-feature-name
   ```

## Documentation
- Update the README.md if necessary.
- Document new features clearly.
- Keep API documentation up-to-date.
- Include inline comments in your code.
- Update the changelog as needed.

## Questions?
=======
---

## How to Contribute

### Reporting Bugs
- Check existing issues before submitting a new one.
- Provide a clear title and detailed description.
- Include exact steps to reproduce the issue.
- Attach screenshots if applicable.
- Provide environment details (Android version, device model, etc.).

### Suggesting Enhancements
- Describe the feature request clearly.
- Explain its benefit to the project.
- Include potential use cases and considerations.

---

## Documentation Guidelines
- Update the README.md as needed.
- Maintain clear API documentation.
- Add inline comments where necessary.
- Keep the changelog up-to-date.

---

## Code of Conduct
By contributing to this project, you agree to:
- Use welcoming and inclusive language.
- Be respectful of different viewpoints.
- Accept constructive feedback gracefully.
- Focus on improving the community.
- Show empathy towards others.

---

## Need Help?
>>>>>>> 50f28b19
Feel free to open an issue with your question or contact the maintainers directly.

Thank you for your contributions! 🚀
<|MERGE_RESOLUTION|>--- conflicted
+++ resolved
@@ -1,77 +1,105 @@
-<<<<<<< HEAD
 # Contributing to BreezeApp
 
 First off, thank you for considering contributing to BreezeApp! It's people like you that make this project better.
-=======
-# Contributing to Breeze-App
 
-First off, thank you for considering contributing to Breeze-App! Your contributions help make this project better.
->>>>>>> 50f28b19
+## Branch Descriptions
 
+To ensure smooth collaboration and maintain a stable production version, we follow a Git Flow–style branching model. Here is a detailed overview of each branch:
+
+- **develop**  
+  - **Purpose:** Acts as the integration branch for all new development work.  
+  - **Usage:** All feature and bug-fix branches should be created from and eventually merged back into `develop`. This branch is continuously updated and tested.
+
+- **feature/<description>**  
+  - **Purpose:** Dedicated to developing new features or making significant changes.  
+  - **Usage:** Create a feature branch from `develop` using a descriptive name (e.g., `feature/login-improvement`). Once the feature is complete and tested, open a pull request to merge it back into `develop`.
+
+- **release/vX.X.X**  
+  - **Purpose:** Prepares the codebase for a production release.  
+  - **Usage:** When `develop` reaches a stable state and features are frozen, create a release branch for final testing, documentation updates, and minor bug fixes. After stabilization, merge this branch into `main` and tag it with the release version.
+
+- **main**  
+  - **Purpose:** Contains the current production-ready code.  
+  - **Usage:** Only thoroughly tested and stable code from release (or hotfix) branches is merged into `main`. This branch is tagged for official releases (e.g., on the Play Store).
+
+- **hotfix/<description>**  
+  - **Purpose:** Addresses urgent issues in the production environment.  
+  - **Usage:** Create a hotfix branch from `main` when a critical bug is discovered. After applying the fix, merge the hotfix branch back into both `main` and `develop` to ensure consistency across branches.
+
+## Code of Conduct
+
+By participating in this project, you are expected to uphold our Code of Conduct:
+
+- Use welcoming and inclusive language
+- Be respectful of differing viewpoints and experiences
+- Gracefully accept constructive criticism
+- Focus on what is best for the community
+- Show empathy towards other community members
+
+## How Can I Contribute?
+
+### Reporting Bugs
+
+Before creating bug reports, please check the issue list as you might find that you don't need to create one. When creating a bug report, please include as many details as possible:
+
+- Use a clear and descriptive title
+- Describe the exact steps that reproduce the problem
+- Provide specific examples to demonstrate the steps
+- Describe the behavior you observed after following the steps
+- Explain which behavior you expected and why
+- Include screenshots if possible
+- Include your environment details:
+  - Android version
+  - Device model
+  - RAM size
+  - Model versions being used
+
+### Suggesting Enhancements
+
+If you have a suggestion for the project, we'd love to hear it. Enhancement suggestions are tracked as GitHub issues. When creating an enhancement suggestion, please include:
+
+- A clear and descriptive title
+- A detailed description of the proposed enhancement
+- Examples of how the enhancement would be used
+- Any potential drawbacks or considerations
 
 ## Branching Strategy
 
-To ensure smooth collaboration and maintain a stable production version, we follow a Git Flow–style branching model. Here is an overview of each branch:
+We follow a Git Flow–style branching model to ensure smooth collaboration and maintain a stable production version on the Play Store. The key branches are:
 
-### 1. **Main Branches**
+- **develop**  
+  This is the integration branch where all new features and bug fixes are merged. New work should branch off from here.
 
-#### **main**
-- **Purpose:** Contains the current production-ready code.
-- **Usage:** Only thoroughly tested and stable code from `release` or `hotfix` branches is merged into `main`. This branch is tagged for official releases.
+- **feature/<description>**  
+  Create a feature branch from `develop` for any new features or significant changes. Use descriptive names (e.g., `feature/login-improvement`).
 
-#### **develop**
-- **Purpose:** Acts as the integration branch for all new development work.
-- **Usage:** All feature and bug-fix branches should be created from and eventually merged back into `develop`. This branch is continuously updated and tested.
+- **release/vX.X.X**  
+  Once `develop` reaches a stable state and features are frozen, a release branch is created. This branch is used for final testing, bug fixes, and documentation updates before merging into production.
 
----
+- **main**  
+  This branch always reflects the current production-ready version. Only stable, tested code from release (or hotfix) branches should be merged here, and it is tagged for releases on the Play Store.
 
-### 2. **Development and Feature Branches**
-
-#### **feature/<description>**
-- **Purpose:** Dedicated to developing new features or making significant changes.
-- **Usage:** Create a feature branch from `develop` using a descriptive name (e.g., `feature/login-improvement`). Once the feature is complete and tested, open a pull request to merge it back into `develop`.
-
-#### **fix/<description>** *(For minor, non-urgent bug fixes and enhancements)*
-- **Purpose:** Handles small bug fixes and minor improvements that do not require an urgent production hotfix.
-- **Usage:** Create a branch from `develop` with a descriptive name, e.g., `fix/ui-alignment`. Once resolved, merge it back into `develop`.
-
-#### **chore/<description>** *(For non-functional updates such as documentation or CI/CD changes)*
-- **Purpose:** Used for updates that do not involve code changes, such as documentation fixes, dependency updates, or CI/CD workflow improvements.
-- **Usage:** Create a branch from `develop` with a descriptive name, e.g., `chore/update-readme`. Once complete, merge it back into `develop`.
-
----
-
-### 3. **Release and Hotfix Branches**
-
-#### **release/vX.X.X**
-- **Purpose:** Prepares the codebase for a production release.
-- **Usage:** When `develop` reaches a stable state and features are frozen, create a release branch for final testing, documentation updates, and minor bug fixes. After stabilization, merge this branch into `main` and tag it with the release version.
-
-#### **hotfix/<description>**
-- **Purpose:** Addresses urgent issues in the production environment.
-- **Usage:** Create a hotfix branch from `main` when a critical bug is discovered. After applying the fix, merge the hotfix branch back into both `main` and `develop` to ensure consistency across branches.
-
----
+- **hotfix/<description>**  
+  For urgent production bugs, create a hotfix branch from `main`. After the fix, merge it back into both `main` and `develop` to ensure consistency.
 
 ## Pull Requests
 
 When you're ready to contribute your code:
 
-1. **Fork the Repository and Create Your Branch**  
+1. **Fork the Repository and Create Your Branch**
    - Fork the repo.
    - **Important:** Create your branch from the `develop` branch using a naming convention such as `feature/your-feature-name` or `hotfix/description`.
 
-2. **Develop and Test Your Changes**  
+2. **Develop and Test Your Changes**
    - If you've added code that should be tested, add appropriate tests.
    - If you’ve updated or changed APIs, update the documentation accordingly.
    - Ensure that the test suite passes locally.
 
-3. **Submit Your Pull Request**  
+3. **Submit Your Pull Request**
    - Once your changes are complete, push your branch and open a pull request against the `develop` branch.
    - Describe your changes clearly and reference any related issues.
    - Your pull request will undergo code review and automated testing before merging.
 
-<<<<<<< HEAD
 ## Development Process
 
 1. **Clone the Repository**
@@ -108,45 +136,4 @@
 - Update the changelog as needed.
 
 ## Questions?
-=======
----
-
-## How to Contribute
-
-### Reporting Bugs
-- Check existing issues before submitting a new one.
-- Provide a clear title and detailed description.
-- Include exact steps to reproduce the issue.
-- Attach screenshots if applicable.
-- Provide environment details (Android version, device model, etc.).
-
-### Suggesting Enhancements
-- Describe the feature request clearly.
-- Explain its benefit to the project.
-- Include potential use cases and considerations.
-
----
-
-## Documentation Guidelines
-- Update the README.md as needed.
-- Maintain clear API documentation.
-- Add inline comments where necessary.
-- Keep the changelog up-to-date.
-
----
-
-## Code of Conduct
-By contributing to this project, you agree to:
-- Use welcoming and inclusive language.
-- Be respectful of different viewpoints.
-- Accept constructive feedback gracefully.
-- Focus on improving the community.
-- Show empathy towards others.
-
----
-
-## Need Help?
->>>>>>> 50f28b19
-Feel free to open an issue with your question or contact the maintainers directly.
-
-Thank you for your contributions! 🚀
+Feel free to open an issue with your question or contact the maintainers directly.