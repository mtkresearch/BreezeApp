--- conflicted
+++ resolved
@@ -6,11 +6,7 @@
 # http://www.gradle.org/docs/current/userguide/build_environment.html
 # Specifies the JVM arguments used for the daemon process.
 # The setting is particularly useful for tweaking memory settings.
-<<<<<<< HEAD
-org.gradle.jvmargs=-4096 -Dfile.encoding=UTF-8
-=======
 org.gradle.jvmargs=-Xmx4096m -Dfile.encoding=UTF-8
->>>>>>> d59de9b7
 # When configured, Gradle will run in incubating parallel mode.
 # This option should only be used with decoupled projects. For more details, visit
 # https://developer.android.com/r/tools/gradle-multi-project-decoupled-projects
