import com.android.build.api.dsl.ProductFlavor

plugins {
    id("com.android.application")
    id("org.jetbrains.kotlin.android")
    id("com.google.gms.google-services")
    id("com.google.firebase.crashlytics")
}

android {
    namespace = "com.mtkresearch.breeze_app"
    compileSdk = 35

    defaultConfig {
        applicationId = "com.mtkresearch.breeze_app"
<<<<<<< HEAD
        minSdk = 33
=======
        minSdk = 32
>>>>>>> 137547ec
        targetSdk = 35
        versionCode = 6
        versionName = "0.4.1"

        testInstrumentationRunner = "androidx.test.runner.AndroidJUnitRunner"
        vectorDrawables.useSupportLibrary = true

        ndk {
            abiFilters.addAll(listOf("arm64-v8a"))
        }

        externalNativeBuild {
            cmake {
                cppFlags += "-std=c++17"
            }
        }

        manifestPlaceholders["app_name"] = "BreezeApp"

        externalNativeBuild {
            cmake {
                arguments += "-DANDROID_STL=c++_shared"
                cppFlags += "-fsanitize-hwaddress"
            }
        }
    }

    buildTypes {
        release {
            isMinifyEnabled = false
            proguardFiles(
                getDefaultProguardFile("proguard-android-optimize.txt"),
                "proguard-rules.pro"
            )
            signingConfig = signingConfigs.getByName("debug")

            configure<com.google.firebase.crashlytics.buildtools.gradle.CrashlyticsExtension> {
                nativeSymbolUploadEnabled = true
                mappingFileUploadEnabled = true
            }
        }
        
        debug {
            configure<com.google.firebase.crashlytics.buildtools.gradle.CrashlyticsExtension> {
                nativeSymbolUploadEnabled = true
                mappingFileUploadEnabled = true
            }
            
            ndk {
                debugSymbolLevel = "FULL"
            }
        }
    }

    buildFeatures {
        buildConfig = true
        viewBinding = true
    }

    compileOptions {
        sourceCompatibility = JavaVersion.VERSION_17
        targetCompatibility = JavaVersion.VERSION_17
    }

    kotlinOptions {
        jvmTarget = "17"
        languageVersion = "2.0"
        apiVersion = "2.0"
    }

    sourceSets {
        getByName("main") {
            java.srcDirs("src/main/java")
            jniLibs.srcDirs("libs")
        }
    }

    packaging.jniLibs.useLegacyPackaging = true

    // externalNativeBuild {
    //     cmake {
    //         path = file("src/main/cpp/CMakeLists.txt")
    //         version = "3.22.1"
    //     }
    // }

    flavorDimensions += "version"
    productFlavors {
        create("breeze") {
            dimension = "version"
            applicationIdSuffix = ".breeze"
            versionNameSuffix = "-breeze"
            resValue("string", "app_name", "BreezeApp")
            buildConfigField("String", "GIT_BRANCH", "\"release/0.1\"")
            manifestPlaceholders["file_provider_authority"] =
                "com.mtkresearch.breeze_app.breeze.fileprovider"
        }
    }
}

// Version constants
object Versions {
    const val CORE_KTX = "1.12.0"
    const val APPCOMPAT = "1.6.1"
    const val MATERIAL = "1.11.0"
    const val CONSTRAINT_LAYOUT = "2.1.4"
    const val COROUTINES = "1.8.0"
    const val JUNIT = "4.13.2"
    const val ANDROID_JUNIT = "1.1.5"
    const val ESPRESSO = "3.5.1"
    const val FBJNI = "0.5.1"
    const val GSON = "2.8.6"
    const val SOLOADER = "0.10.5"
    const val KOTLIN = "2.0.0"
}

dependencies {
    // AndroidX Core
    implementation("androidx.core:core-ktx:${Versions.CORE_KTX}")
    implementation("androidx.appcompat:appcompat:${Versions.APPCOMPAT}")
    implementation("com.google.android.material:material:${Versions.MATERIAL}")
    implementation("androidx.constraintlayout:constraintlayout:${Versions.CONSTRAINT_LAYOUT}")

    // Kotlin coroutines
    implementation("org.jetbrains.kotlinx:kotlinx-coroutines-android:${Versions.COROUTINES}")
    implementation("org.jetbrains.kotlinx:kotlinx-coroutines-core:${Versions.COROUTINES}")

    // Testing
    testImplementation("junit:junit:${Versions.JUNIT}")
    androidTestImplementation("androidx.test.ext:junit:${Versions.ANDROID_JUNIT}")
    androidTestImplementation("androidx.test.espresso:espresso-core:${Versions.ESPRESSO}")

    // Import the BoM for the Firebase platform
    implementation(platform("com.google.firebase:firebase-bom:33.11.0"))
    
    // Add the dependencies for the Crashlytics NDK and Analytics libraries
    implementation("com.google.firebase:firebase-crashlytics-ndk")
    implementation("com.google.firebase:firebase-analytics")

    // Executorch dependencies
    implementation("com.facebook.fbjni:fbjni:${Versions.FBJNI}")
    implementation("com.google.code.gson:gson:${Versions.GSON}")
    implementation("com.facebook.soloader:soloader:${Versions.SOLOADER}")
    implementation(files("libs/executorch.aar"))
}

// Force specific versions for compatibility with Kotlin 2.0.0
configurations.all {
    resolutionStrategy {
        force("org.jetbrains.kotlin:kotlin-stdlib:2.0.0")
        force("org.jetbrains.kotlin:kotlin-stdlib-common:2.0.0")
        force("org.jetbrains.kotlin:kotlin-stdlib-jdk7:2.0.0")
        force("org.jetbrains.kotlin:kotlin-stdlib-jdk8:2.0.0")
    }
}<|MERGE_RESOLUTION|>--- conflicted
+++ resolved
@@ -13,11 +13,7 @@
 
     defaultConfig {
         applicationId = "com.mtkresearch.breeze_app"
-<<<<<<< HEAD
         minSdk = 33
-=======
-        minSdk = 32
->>>>>>> 137547ec
         targetSdk = 35
         versionCode = 6
         versionName = "0.4.1"
