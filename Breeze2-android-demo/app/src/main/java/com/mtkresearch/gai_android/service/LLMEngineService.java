package com.mtkresearch.gai_android.service;

import android.content.Intent;
import android.os.IBinder;
import android.util.Log;

import org.pytorch.executorch.LlamaModule;
import org.pytorch.executorch.LlamaCallback;
import com.executorch.ModelUtils;
import com.executorch.PromptFormat;
import com.executorch.ModelType;
import com.mtkresearch.gai_android.utils.ChatMessage;
import com.mtkresearch.gai_android.utils.ConversationManager;
import com.mtkresearch.gai_android.utils.AppConstants;

import java.util.concurrent.CompletableFuture;
import java.util.concurrent.TimeUnit;
import java.util.concurrent.ExecutorService;
import java.util.concurrent.Executors;
import java.util.concurrent.Future;
import java.util.concurrent.TimeoutException;
import java.util.concurrent.atomic.AtomicBoolean;
import java.util.List;

public class LLMEngineService extends BaseEngineService {
    private static final String TAG = "LLMEngineService";
    
    // Service state
    private String currentBackend = "none";
    private String preferredBackend = AppConstants.BACKEND_DEFAULT;
    private boolean hasSeenAssistantMarker = false;
    private final ConversationManager conversationManager;
    
    // Generation state
    private final AtomicBoolean isGenerating = new AtomicBoolean(false);
    private CompletableFuture<String> currentResponse = new CompletableFuture<>();
    private StreamingResponseCallback currentCallback = null;
    private final StringBuilder currentStreamingResponse = new StringBuilder();
    private ExecutorService executor;
    
    // CPU backend (LlamaModule)
    private LlamaModule mModule = null;
    private String modelPath = null;  // Set from intent
    
    // MTK backend state
    private static final Object MTK_LOCK = new Object();
    private static int mtkInitCount = 0;
    private static boolean isCleaningUp = false;
    private static final ExecutorService cleanupExecutor = Executors.newSingleThreadExecutor();
    
    static {
        // Only try to load MTK libraries if MTK backend is enabled
        if (AppConstants.MTK_BACKEND_ENABLED) {
            try {
                // Load libraries in order
                System.loadLibrary("sigchain");  // Load signal handler first
                Thread.sleep(100);  // Give time for signal handlers to initialize
                
                System.loadLibrary("llm_jni");
                AppConstants.MTK_BACKEND_AVAILABLE = true;
                Log.d(TAG, "Successfully loaded llm_jni library");
                
                // Register shutdown hook for cleanup
                Runtime.getRuntime().addShutdownHook(new Thread(() -> {
                    try {
                        cleanupMTKResources();
                        cleanupExecutor.shutdownNow();
                    } catch (Exception e) {
                        Log.e(TAG, "Error in shutdown hook", e);
                    }
                }));
            } catch (UnsatisfiedLinkError | Exception e) {
                AppConstants.MTK_BACKEND_AVAILABLE = false;
                Log.w(TAG, "Failed to load native libraries, MTK backend will be disabled", e);
            }
        } else {
            Log.i(TAG, "MTK backend is disabled in AppConstants");
        }
    }

    public static boolean isMTKBackendAvailable() {
        return AppConstants.MTK_BACKEND_AVAILABLE && AppConstants.MTK_BACKEND_ENABLED;
    }

    public String getModelName() {
        if (modelPath == null) {
            if (currentBackend.equals(AppConstants.BACKEND_MTK)) {
                return "Breeze2";  // Default to Breeze2 for MTK backend
            }
            return "Unknown";
        }
        return com.mtkresearch.gai_android.utils.ModelUtils.getModelDisplayName(modelPath);
    }

    public LLMEngineService() {
        this.conversationManager = new ConversationManager();
    }

    public class LocalBinder extends BaseEngineService.LocalBinder<LLMEngineService> { }

    public interface StreamingResponseCallback {
        void onToken(String token);
    }

    @Override
    public IBinder onBind(Intent intent) {
        return new LocalBinder();
    }

    @Override
    public int onStartCommand(Intent intent, int flags, int startId) {
        if (intent != null) {
            if (intent.hasExtra("model_path")) {
                modelPath = intent.getStringExtra("model_path");
                Log.d(TAG, "Using model path: " + modelPath);
            }
            if (intent.hasExtra("preferred_backend")) {
                String newBackend = intent.getStringExtra("preferred_backend");
                if (!newBackend.equals(preferredBackend)) {
                    preferredBackend = newBackend;
                    // Force reinitialization if backend changed
                    releaseResources();
                    isInitialized = false;
                }
                Log.d(TAG, "Setting preferred backend to: " + preferredBackend);
            }
        }
        
        if (modelPath == null) {
            Log.e(TAG, "No model path provided in intent");
            stopSelf();
            return START_NOT_STICKY;
        }
        
        if (executor == null) {
            executor = Executors.newSingleThreadExecutor();
        }
        return super.onStartCommand(intent, flags, startId);
    }

    @Override
    public CompletableFuture<Boolean> initialize() {
        CompletableFuture<Boolean> future = new CompletableFuture<>();
        
        // Create a timeout future
        CompletableFuture.delayedExecutor(AppConstants.LLM_INIT_TIMEOUT_MS, TimeUnit.MILLISECONDS)
            .execute(() -> {
                if (!future.isDone()) {
                    future.complete(false);
                    Log.e(TAG, "Initialization timed out");
                }
            });
        
        // Run initialization in background
        CompletableFuture.supplyAsync(() -> {
            try {
                // Always release existing resources before initialization
                releaseResources();
                
                // Try MTK backend only if it's preferred
                if (preferredBackend.equals("mtk")) {
                    // Add delay before trying MTK initialization
                    Thread.sleep(200);
                    
                    if (initializeMTKBackend()) {
                        currentBackend = "mtk";
                        isInitialized = true;
                        Log.d(TAG, "Successfully initialized MTK backend");
                        future.complete(true);
                        return true;
                    }
                    Log.w(TAG, "MTK backend initialization failed");
                    
                    // Add delay before trying fallback
                    Thread.sleep(200);
                }

                // Try CPU backend if MTK failed or CPU is preferred
                if (preferredBackend.equals("cpu") || preferredBackend.equals("localCPU")) {
                    if (initializeLocalCPUBackend()) {
                        currentBackend = "localCPU";
                        isInitialized = true;
                        Log.d(TAG, "Successfully initialized CPU backend");
                        future.complete(true);
                        return true;
                    }
                    Log.w(TAG, "CPU backend initialization failed");
                }

                Log.e(TAG, "All backend initialization attempts failed");
                future.complete(false);
                return false;
            } catch (Exception e) {
                Log.e(TAG, "Error during initialization", e);
                future.completeExceptionally(e);
                return false;
            }
        });
        
        return future;
    }

    private static void cleanupMTKResources() {
        synchronized (MTK_LOCK) {
            if (isCleaningUp) return;
            isCleaningUp = true;
            
            try {
                Log.d("LLMEngineService", "Performing emergency cleanup of MTK resources");
                LLMEngineService tempInstance = new LLMEngineService();
                
                // Reset with timeout
                Future<?> resetFuture = cleanupExecutor.submit(() -> {
                    try {
                        tempInstance.nativeResetLlm();
                    } catch (Exception e) {
                        Log.w("LLMEngineService", "Error during emergency reset", e);
                    }
                });
                
                try {
                    resetFuture.get(AppConstants.MTK_NATIVE_OP_TIMEOUT_MS, TimeUnit.MILLISECONDS);
                } catch (TimeoutException e) {
                    Log.w("LLMEngineService", "Reset operation timed out");
                    resetFuture.cancel(true);
                }
                
                Thread.sleep(100);
                
                // Release with timeout
                Future<?> releaseFuture = cleanupExecutor.submit(() -> {
                    try {
                        tempInstance.nativeReleaseLlm();
                    } catch (Exception e) {
                        Log.w("LLMEngineService", "Error during emergency release", e);
                    }
                });
                
                try {
                    releaseFuture.get(AppConstants.MTK_NATIVE_OP_TIMEOUT_MS, TimeUnit.MILLISECONDS);
                } catch (TimeoutException e) {
                    Log.w("LLMEngineService", "Release operation timed out");
                    releaseFuture.cancel(true);
                }
                
                // Reset state
                mtkInitCount = 0;
                
                // Force garbage collection
                System.gc();
                Thread.sleep(100);
                
            } catch (Exception e) {
                Log.e("LLMEngineService", "Error during MTK cleanup", e);
            } finally {
                isCleaningUp = false;
            }
        }
    }

    private void forceCleanupMTKResources() {
        synchronized (MTK_LOCK) {
            if (isCleaningUp) return;
            isCleaningUp = true;
            
            try {
                Log.d(TAG, "Forcing cleanup of MTK resources");
                
                // Multiple cleanup attempts with timeouts
                for (int i = 0; i < 3; i++) {
                    Future<?> cleanupFuture = cleanupExecutor.submit(() -> {
                        try {
                            nativeResetLlm();
                            Thread.sleep(100);
                            nativeReleaseLlm();
                        } catch (Exception e) {
                            Log.e(TAG, "Error during forced cleanup attempt", e);
                        }
                    });
                    
                    try {
                        cleanupFuture.get(AppConstants.MTK_NATIVE_OP_TIMEOUT_MS, TimeUnit.MILLISECONDS);
                    } catch (TimeoutException e) {
                        Log.w(TAG, "Cleanup attempt " + (i+1) + " timed out");
                        cleanupFuture.cancel(true);
                    }
                    
                    Thread.sleep(200);
                }
                
                // Reset state
                mtkInitCount = 0;
                
                // Force garbage collection
                System.gc();
                Thread.sleep(200);
                
            } catch (Exception e) {
                Log.e(TAG, "Error during forced cleanup", e);
            } finally {
                isCleaningUp = false;
            }
        }
    }

    private boolean initializeMTKBackend() {
        if (!AppConstants.MTK_BACKEND_AVAILABLE) {
            Log.d(TAG, "MTK backend disabled, skipping");
            return false;
        }

        synchronized (MTK_LOCK) {
            if (isCleaningUp) {
                Log.w(TAG, "Cannot initialize while cleanup is in progress");
                return false;
            }

            try {
                // Force cleanup if we've hit the max init attempts
                if (mtkInitCount >= AppConstants.MAX_MTK_INIT_ATTEMPTS) {
                    Log.w(TAG, "MTK init count exceeded limit, forcing cleanup");
                    forceCleanupMTKResources();
                    mtkInitCount = 0;
                    Thread.sleep(1000);  // Wait for cleanup to complete
                }

                // Add delay before initialization
                Thread.sleep(200);
                
                // Initialize signal handlers first
                try {
                    System.loadLibrary("sigchain");
                    Thread.sleep(100);
                } catch (UnsatisfiedLinkError e) {
                    Log.w(TAG, "Failed to load sigchain library", e);
                }

                Log.d(TAG, "Attempting MTK backend initialization...");
                
                boolean success = false;
                try {
                    // Reset state before initialization
                    nativeResetLlm();
                    Thread.sleep(100);
                    
                    // Initialize with conservative settings
                    success = nativeInitLlm("/data/local/tmp/llm_sdk/config_breezetiny_3b_instruct.yaml", true);
                    
                    if (!success) {
                        Log.e(TAG, "MTK initialization returned false");
                        cleanupAfterError();
                        return false;
                    }
                } catch (Exception e) {
                    Log.e(TAG, "Error during MTK initialization", e);
                    cleanupAfterError();
                    return false;
                }
                
                if (success) {
                    mtkInitCount++;
                    Log.d(TAG, "MTK initialization successful. Init count: " + mtkInitCount);
                    return true;
                } else {
                    Log.e(TAG, "MTK initialization failed");
                    cleanupAfterError();
                    return false;
                }
            } catch (Exception e) {
                Log.e(TAG, "Error initializing MTK backend", e);
                cleanupAfterError();
                return false;
            }
        }
    }

    private void cleanupAfterError() {
        try {
            // Force cleanup in a separate thread with timeout
            Thread cleanupThread = new Thread(() -> {
                try {
                    nativeResetLlm();
                    Thread.sleep(100);
                    nativeReleaseLlm();
                } catch (Exception e) {
                    Log.w(TAG, "Error during error cleanup", e);
                }
            });
            
            cleanupThread.start();
            cleanupThread.join(AppConstants.MTK_CLEANUP_TIMEOUT_MS);
            
            if (cleanupThread.isAlive()) {
                Log.w(TAG, "Cleanup thread timed out, interrupting");
                cleanupThread.interrupt();
            }
        } catch (Exception e) {
            Log.e(TAG, "Error during cleanup after error", e);
        }
    }

    private boolean initializeLocalCPUBackend() {
        try {
            Log.d(TAG, "Attempting Local CPU backend initialization...");

            if (mModule != null) {
                mModule.resetNative();
                mModule = null;
            }

            if (modelPath == null) {
                Log.e(TAG, "Model path is null, cannot initialize");
                return false;
            }

            // Initialize LlamaModule with model parameters
            mModule = new LlamaModule(
                ModelUtils.getModelCategory(ModelType.LLAMA_3_2),
                modelPath,
                AppConstants.LLM_TOKENIZER_PATH,
                AppConstants.LLM_TEMPERATURE
            );

            // Load the model
            int loadResult = mModule.load();
            if (loadResult != 0) {
                Log.e(TAG, "Failed to load model: " + loadResult);
                return false;
            }

            Log.d(TAG, "Local CPU backend initialized successfully");
            return true;
        } catch (Exception e) {
            Log.e(TAG, "Error initializing Local CPU backend", e);
            return false;
        }
    }

    public CompletableFuture<String> generateResponse(String prompt) {
        if (!isInitialized) {
            return CompletableFuture.completedFuture(AppConstants.LLM_ERROR_RESPONSE);
        }

        return CompletableFuture.supplyAsync(() -> {
            try {
                switch (currentBackend) {
                    case "mtk":
                        String response = nativeInference(prompt, 256, false);
                        nativeResetLlm();
                        nativeSwapModel(128);
                        return response;
                    case "localCPU":
                        try {
                            // Calculate sequence length based on prompt length, matching original implementation
                            int seqLen = (int)(prompt.length() * 0.75) + 64;  // Original Llama runner formula
                            
                            CompletableFuture<String> future = new CompletableFuture<>();
                            currentResponse = future;
                            
                            executor.execute(() -> {
                                try {
                                    mModule.generate(prompt, seqLen, new LlamaCallback() {
                                        @Override
                                        public void onResult(String result) {
                                            if (!isGenerating.get() || 
                                                result.equals(PromptFormat.getStopToken(ModelType.LLAMA_3_2))) {
                                                return;
                                            }
                                            currentStreamingResponse.append(result);
                                        }

                                        @Override
                                        public void onStats(float tps) {
                                            Log.d(TAG, String.format("Generation speed: %.2f tokens/sec", tps));
                                        }
                                    }, false);
                                    
                                    // Only complete if we haven't been stopped
                                    if (isGenerating.get()) {
                                        currentResponse.complete(currentStreamingResponse.toString());
                                    }
                                } catch (Exception e) {
                                    Log.e(TAG, "Error in CPU generation", e);
                                    if (!currentResponse.isDone()) {
                                        currentResponse.completeExceptionally(e);
                                    }
                                } finally {
                                    isGenerating.set(false);
                                }
                            });
                            
                            return future.get(60000, TimeUnit.MILLISECONDS);
                        } catch (Exception e) {
                            Log.e(TAG, "Error in CPU streaming response", e);
                            throw e;
                        }
                    default:
                        return AppConstants.LLM_ERROR_RESPONSE;
                }
            } catch (Exception e) {
                Log.e(TAG, "Error generating response", e);
                return AppConstants.LLM_ERROR_RESPONSE;
            }
        });
    }

    public CompletableFuture<String> generateStreamingResponse(String prompt, StreamingResponseCallback callback) {
        if (!isInitialized) {
            if (callback != null) {
                callback.onToken(AppConstants.LLM_ERROR_RESPONSE);
            }
            return CompletableFuture.completedFuture(AppConstants.LLM_ERROR_RESPONSE);
        }

        hasSeenAssistantMarker = false;
        currentCallback = callback;
        currentResponse = new CompletableFuture<>();
        currentStreamingResponse.setLength(0);
        isGenerating.set(true);
        
        CompletableFuture<String> resultFuture = new CompletableFuture<>();
        
        CompletableFuture.runAsync(() -> {
            try {
                switch (currentBackend) {
                    case "mtk":
                        try {
                            // MTK backend uses raw prompt without formatting
                            executor.execute(() -> {
                                try {
                                    String response = nativeStreamingInference(prompt, 256, false, new TokenCallback() {
                                        @Override
                                        public void onToken(String token) {
                                            if (callback != null && isGenerating.get()) {
                                                callback.onToken(token);
                                                currentStreamingResponse.append(token);
                                            }
                                        }
                                    });
                                    
                                    // Only complete if we haven't been stopped
                                    if (isGenerating.get()) {
                                        currentResponse.complete(response);
                                        resultFuture.complete(response);
                                    }
                                    
                                    // Clean up MTK state
                                    try {
                                        nativeResetLlm();
                                        nativeSwapModel(128);
                                    } catch (Exception e) {
                                        Log.e(TAG, "Error resetting MTK state after generation", e);
                                    }
                                } catch (Exception e) {
                                    Log.e(TAG, "Error in MTK streaming generation", e);
                                    if (!currentResponse.isDone()) {
                                        currentResponse.completeExceptionally(e);
                                        resultFuture.completeExceptionally(e);
                                    }
                                } finally {
                                    isGenerating.set(false);
                                }
                            });
                        } catch (Exception e) {
                            Log.e(TAG, "Error in MTK streaming response", e);
                            throw e;
                        }
                        break;
                        
                    case "localCPU":
                        // Only apply prompt formatting for local CPU backend
                        Log.d(TAG, "Formatted prompt for local CPU: " + prompt);
                        
                        // Calculate sequence length based on prompt length, matching original implementation
                        int seqLen = (int)(prompt.length() * 0.75) + 64;  // Original Llama runner formula
                        
                        executor.execute(() -> {
                            try {
                                mModule.generate(prompt, seqLen, new LlamaCallback() {
                                    @Override
                                    public void onResult(String token) {
                                        if (!isGenerating.get()) {
                                            return;
                                        }

                                        if (token == null || token.isEmpty()) {
                                            return;
                                        }

                                        // Handle both stop tokens - filter out both EOS tokens
                                        if (token.equals(PromptFormat.getStopToken(ModelType.LLAMA_3_2)) ||
                                            token.equals("<|end_of_text|>")) {
                                            Log.d(TAG, "Stop token detected: " + token);
                                            String finalResponse = currentStreamingResponse.toString();
                                            if (!currentResponse.isDone()) {
                                                currentResponse.complete(finalResponse);
                                                resultFuture.complete(finalResponse);
                                            }
                                            isGenerating.set(false);
                                            return;
                                        }

                                        // Handle streaming response
                                        if (callback != null) {
                                            callback.onToken(token);
                                        }
                                        currentStreamingResponse.append(token);
                                    }

                                    @Override
                                    public void onStats(float tps) {
                                        Log.d(TAG, String.format("Generation speed: %.2f tokens/sec", tps));
                                        // If we're getting stats but no tokens, check if we need to complete
                                        if (currentStreamingResponse.length() > 0 && !currentResponse.isDone() && !isGenerating.get()) {
                                            String finalResponse = currentStreamingResponse.toString();
                                            currentResponse.complete(finalResponse);
                                            resultFuture.complete(finalResponse);
                                        }
                                    }
                                }, false);
                                
                                // Add a delay and check if we need to complete the response
                                Thread.sleep(100);
                                if (!currentResponse.isDone() && currentStreamingResponse.length() > 0) {
                                    String finalResponse = currentStreamingResponse.toString();
                                    currentResponse.complete(finalResponse);
                                    resultFuture.complete(finalResponse);
                                }
                                
                            } catch (Exception e) {
                                Log.e(TAG, "Error in CPU streaming generation", e);
                                if (!currentResponse.isDone()) {
                                    currentResponse.completeExceptionally(e);
                                    resultFuture.completeExceptionally(e);
                                }
                            } finally {
                                isGenerating.set(false);
                            }
                        });
<<<<<<< HEAD
                        break;
=======
                        
                        return currentResponse.get(AppConstants.LLM_GENERATION_TIMEOUT_MS, TimeUnit.MILLISECONDS); 
>>>>>>> 363cf5e0
                        
                    default:
                        String error = "Unsupported backend: " + currentBackend;
                        Log.e(TAG, error);
                        resultFuture.completeExceptionally(new IllegalStateException(error));
                }
                
                // Set up timeout that doesn't interrupt generation
                CompletableFuture.delayedExecutor(AppConstants.LLM_GENERATION_TIMEOUT_MS, TimeUnit.MILLISECONDS)
                    .execute(() -> {
                        if (!resultFuture.isDone() && isGenerating.get()) {
                            Log.w(TAG, "Generation taking longer than expected but continuing...");
                            // Don't stop generation, just notify about timeout
                            if (callback != null) {
                                callback.onToken("\n[Note: Generation is taking longer than usual but will continue...]");
                            }
                        }
                    });
                
            } catch (Exception e) {
                Log.e(TAG, "Error in streaming response", e);
                resultFuture.completeExceptionally(e);
            }
        });
        
        return resultFuture;
    }

    private void completeGeneration() {
        if (isGenerating.compareAndSet(true, false)) {
            String finalResponse = currentStreamingResponse.toString();
            if (currentResponse != null && !currentResponse.isDone()) {
                currentResponse.complete(finalResponse);
            }
            // Clean up resources
            currentCallback = null;
            System.gc(); // Request garbage collection for any lingering resources
        }
    }

    public void stopGeneration() {
        isGenerating.set(false);
        
        if (currentBackend.equals("mtk")) {
            try {
                nativeResetLlm();
            } catch (Exception e) {
                Log.e(TAG, "Error stopping MTK generation", e);
            }
        } else if (mModule != null) {
            try {
                mModule.stop();
            } catch (Exception e) {
                Log.e(TAG, "Error stopping CPU generation", e);
            }
        }

        if (currentResponse != null && !currentResponse.isDone()) {
            String finalResponse = currentStreamingResponse.toString();
            if (finalResponse.isEmpty()) {
                finalResponse = "[Generation stopped by user]";
            }
            currentResponse.complete(finalResponse);
        }
        
        // Clean up resources
        currentCallback = null;
        System.gc();
    }

    public void releaseResources() {
        synchronized (MTK_LOCK) {
            if (isCleaningUp) {
                Log.w(TAG, "Cleanup already in progress");
                return;
            }
            
            isCleaningUp = true;
            try {
                stopGeneration();
                
                // Release MTK resources if using MTK backend
                if (currentBackend.equals("mtk")) {
                    try {
                        // Add delay before cleanup
                        Thread.sleep(100);
                        nativeResetLlm();
                        Thread.sleep(100);
                        nativeReleaseLlm();
                        mtkInitCount = 0; // Reset init count
                        Log.d(TAG, "Released MTK resources");
                    } catch (Exception e) {
                        Log.e(TAG, "Error releasing MTK resources", e);
                        cleanupAfterError();
                    }
                }
                
                // Release CPU resources if using CPU backend
                if (mModule != null) {
                    try {
                        mModule.resetNative();
                        mModule = null;
                        Log.d(TAG, "Released CPU resources");
                    } catch (Exception e) {
                        Log.e(TAG, "Error releasing CPU resources", e);
                    }
                }
                
                // Reset state
                currentBackend = "none";
                isInitialized = false;
                System.gc(); // Request garbage collection
                
                Log.d(TAG, "All resources released");
            } catch (Exception e) {
                Log.e(TAG, "Error during cleanup", e);
            } finally {
                isCleaningUp = false;
            }
        }
    }

    @Override
    public void onDestroy() {
        super.onDestroy();
        
        // Run cleanup with timeout
        Future<?> cleanupFuture = cleanupExecutor.submit(() -> {
            try {
                cleanupMTKResources();
                releaseResources();
            } catch (Exception e) {
                Log.e(TAG, "Error during service cleanup", e);
            }
        });
        
        try {
            cleanupFuture.get(AppConstants.MTK_CLEANUP_TIMEOUT_MS, TimeUnit.MILLISECONDS);
        } catch (TimeoutException e) {
            Log.w(TAG, "Service cleanup timed out");
            cleanupFuture.cancel(true);
        } catch (Exception e) {
            Log.e(TAG, "Error waiting for cleanup", e);
        }
        
        if (executor != null) {
            executor.shutdown();
            executor = null;
        }
    }

    public String getCurrentBackend() {
        return currentBackend;
    }

    public String getPreferredBackend() {
        return preferredBackend;
    }

    // Native methods for MTK backend
    private native boolean nativeInitLlm(String yamlConfigPath, boolean preloadSharedWeights);
    private native String nativeInference(String inputString, int maxResponse, boolean parsePromptTokens);
    private native String nativeStreamingInference(String inputString, int maxResponse, boolean parsePromptTokens, TokenCallback callback);
    private native void nativeReleaseLlm();
    private native boolean nativeResetLlm();
    private native boolean nativeSwapModel(int tokenSize);

    public interface TokenCallback {
        void onToken(String token);
    }
} <|MERGE_RESOLUTION|>--- conflicted
+++ resolved
@@ -637,12 +637,8 @@
                                 isGenerating.set(false);
                             }
                         });
-<<<<<<< HEAD
-                        break;
-=======
-                        
+
                         return currentResponse.get(AppConstants.LLM_GENERATION_TIMEOUT_MS, TimeUnit.MILLISECONDS); 
->>>>>>> 363cf5e0
                         
                     default:
                         String error = "Unsupported backend: " + currentBackend;
