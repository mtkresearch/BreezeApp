package com.mtkresearch.gai_android.service;

import android.content.Intent;
import android.os.IBinder;
import android.util.Log;

import org.pytorch.executorch.LlamaModule;
import org.pytorch.executorch.LlamaCallback;
import com.executorch.ModelUtils;
import com.executorch.PromptFormat;
import com.executorch.ModelType;
import com.mtkresearch.gai_android.utils.ChatMessage;
import com.mtkresearch.gai_android.utils.ConversationManager;
import com.mtkresearch.gai_android.utils.AppConstants;

import java.util.concurrent.CompletableFuture;
import java.util.concurrent.TimeUnit;
import java.util.concurrent.ExecutorService;
import java.util.concurrent.Executors;
import java.util.concurrent.Future;
import java.util.concurrent.TimeoutException;
import java.util.concurrent.atomic.AtomicBoolean;
import java.util.List;

public class LLMEngineService extends BaseEngineService {
    private static final String TAG = "LLMEngineService";
    
    // Service state
    private String currentBackend = "none";
    private String preferredBackend = AppConstants.BACKEND_DEFAULT;
    private boolean hasSeenAssistantMarker = false;
    private final ConversationManager conversationManager;
    
    // Generation state
    private final AtomicBoolean isGenerating = new AtomicBoolean(false);
    private CompletableFuture<String> currentResponse = new CompletableFuture<>();
    private StreamingResponseCallback currentCallback = null;
    private final StringBuilder currentStreamingResponse = new StringBuilder();
    private ExecutorService executor;
    
    // CPU backend (LlamaModule)
    private LlamaModule mModule = null;
    private String modelPath = null;  // Set from intent
    
    // MTK backend state
    private static final Object MTK_LOCK = new Object();
    private static int mtkInitCount = 0;
    private static boolean isCleaningUp = false;
    private static final ExecutorService cleanupExecutor = Executors.newSingleThreadExecutor();
    
    static {
        // Only try to load MTK libraries if MTK backend is enabled
        if (AppConstants.MTK_BACKEND_ENABLED) {
            try {
                // Load libraries in order
                System.loadLibrary("sigchain");  // Load signal handler first
                Thread.sleep(100);  // Give time for signal handlers to initialize
                
                System.loadLibrary("llm_jni");
                AppConstants.MTK_BACKEND_AVAILABLE = true;
                Log.d(TAG, "Successfully loaded llm_jni library");
                
                // Register shutdown hook for cleanup
                Runtime.getRuntime().addShutdownHook(new Thread(() -> {
                    try {
                        cleanupMTKResources();
                        cleanupExecutor.shutdownNow();
                    } catch (Exception e) {
                        Log.e(TAG, "Error in shutdown hook", e);
                    }
                }));
            } catch (UnsatisfiedLinkError | Exception e) {
                AppConstants.MTK_BACKEND_AVAILABLE = false;
                Log.w(TAG, "Failed to load native libraries, MTK backend will be disabled", e);
            }
        } else {
            Log.i(TAG, "MTK backend is disabled in AppConstants");
        }
    }

    public static boolean isMTKBackendAvailable() {
        return AppConstants.MTK_BACKEND_AVAILABLE && AppConstants.MTK_BACKEND_ENABLED;
    }

    public String getModelName() {
        if (modelPath == null) {
            if (currentBackend.equals(AppConstants.BACKEND_MTK)) {
                return "Breeze2";  // Default to Breeze2 for MTK backend
            }
            return "Unknown";
        }
        return com.mtkresearch.gai_android.utils.ModelUtils.getModelDisplayName(modelPath);
    }

    public LLMEngineService() {
        this.conversationManager = new ConversationManager();
    }

    public class LocalBinder extends BaseEngineService.LocalBinder<LLMEngineService> { }

    public interface StreamingResponseCallback {
        void onToken(String token);
    }

    @Override
    public IBinder onBind(Intent intent) {
        return new LocalBinder();
    }

    @Override
    public int onStartCommand(Intent intent, int flags, int startId) {
        if (intent != null) {
            if (intent.hasExtra("model_path")) {
                modelPath = intent.getStringExtra("model_path");
                Log.d(TAG, "Using model path: " + modelPath);
            }
            if (intent.hasExtra("preferred_backend")) {
                String newBackend = intent.getStringExtra("preferred_backend");
                if (!newBackend.equals(preferredBackend)) {
                    preferredBackend = newBackend;
                    // Force reinitialization if backend changed
                    releaseResources();
                    isInitialized = false;
                }
                Log.d(TAG, "Setting preferred backend to: " + preferredBackend);
            }
        }
        
        if (modelPath == null) {
            Log.e(TAG, "No model path provided in intent");
            stopSelf();
            return START_NOT_STICKY;
        }
        
        if (executor == null) {
            executor = Executors.newSingleThreadExecutor();
        }
        return super.onStartCommand(intent, flags, startId);
    }

    @Override
    public CompletableFuture<Boolean> initialize() {
        CompletableFuture<Boolean> future = new CompletableFuture<>();
        
        // Create a timeout future
        CompletableFuture.delayedExecutor(AppConstants.LLM_INIT_TIMEOUT_MS, TimeUnit.MILLISECONDS)
            .execute(() -> {
                if (!future.isDone()) {
                    future.complete(false);
                    Log.e(TAG, "Initialization timed out");
                }
            });
        
        // Run initialization in background
        CompletableFuture.supplyAsync(() -> {
            try {
                // Always release existing resources before initialization
                releaseResources();
                
                // Try MTK backend only if it's preferred
                if (preferredBackend.equals("mtk")) {
                    // Add delay before trying MTK initialization
                    Thread.sleep(200);
                    
                    if (initializeMTKBackend()) {
                        currentBackend = "mtk";
                        isInitialized = true;
                        Log.d(TAG, "Successfully initialized MTK backend");
                        future.complete(true);
                        return true;
                    }
                    Log.w(TAG, "MTK backend initialization failed");
                    
                    // Add delay before trying fallback
                    Thread.sleep(200);
                }

                // Try CPU backend if MTK failed or CPU is preferred
                if (preferredBackend.equals("cpu") || preferredBackend.equals("localCPU")) {
                    if (initializeLocalCPUBackend()) {
                        currentBackend = "localCPU";
                        isInitialized = true;
                        Log.d(TAG, "Successfully initialized CPU backend");
                        future.complete(true);
                        return true;
                    }
                    Log.w(TAG, "CPU backend initialization failed");
                }

                Log.e(TAG, "All backend initialization attempts failed");
                future.complete(false);
                return false;
            } catch (Exception e) {
                Log.e(TAG, "Error during initialization", e);
                future.completeExceptionally(e);
                return false;
            }
        });
        
        return future;
    }

    private static void cleanupMTKResources() {
        synchronized (MTK_LOCK) {
            if (isCleaningUp) return;
            isCleaningUp = true;
            
            try {
                Log.d("LLMEngineService", "Performing emergency cleanup of MTK resources");
                LLMEngineService tempInstance = new LLMEngineService();
                
                // Reset with timeout
                Future<?> resetFuture = cleanupExecutor.submit(() -> {
                    try {
                        tempInstance.nativeResetLlm();
                    } catch (Exception e) {
                        Log.w("LLMEngineService", "Error during emergency reset", e);
                    }
                });
                
                try {
                    resetFuture.get(AppConstants.MTK_NATIVE_OP_TIMEOUT_MS, TimeUnit.MILLISECONDS);
                } catch (TimeoutException e) {
                    Log.w("LLMEngineService", "Reset operation timed out");
                    resetFuture.cancel(true);
                }
                
                Thread.sleep(100);
                
                // Release with timeout
                Future<?> releaseFuture = cleanupExecutor.submit(() -> {
                    try {
                        tempInstance.nativeReleaseLlm();
                    } catch (Exception e) {
                        Log.w("LLMEngineService", "Error during emergency release", e);
                    }
                });
                
                try {
                    releaseFuture.get(AppConstants.MTK_NATIVE_OP_TIMEOUT_MS, TimeUnit.MILLISECONDS);
                } catch (TimeoutException e) {
                    Log.w("LLMEngineService", "Release operation timed out");
                    releaseFuture.cancel(true);
                }
                
                // Reset state
                mtkInitCount = 0;
                
                // Force garbage collection
                System.gc();
                Thread.sleep(100);
                
            } catch (Exception e) {
                Log.e("LLMEngineService", "Error during MTK cleanup", e);
            } finally {
                isCleaningUp = false;
            }
        }
    }

    private void forceCleanupMTKResources() {
        synchronized (MTK_LOCK) {
            if (isCleaningUp) return;
            isCleaningUp = true;
            
            try {
                Log.d(TAG, "Forcing cleanup of MTK resources");
                
                // Multiple cleanup attempts with timeouts
                for (int i = 0; i < 3; i++) {
                    Future<?> cleanupFuture = cleanupExecutor.submit(() -> {
                        try {
                            nativeResetLlm();
                            Thread.sleep(100);
                            nativeReleaseLlm();
                        } catch (Exception e) {
                            Log.e(TAG, "Error during forced cleanup attempt", e);
                        }
                    });
                    
                    try {
                        cleanupFuture.get(AppConstants.MTK_NATIVE_OP_TIMEOUT_MS, TimeUnit.MILLISECONDS);
                    } catch (TimeoutException e) {
                        Log.w(TAG, "Cleanup attempt " + (i+1) + " timed out");
                        cleanupFuture.cancel(true);
                    }
                    
                    Thread.sleep(200);
                }
                
                // Reset state
                mtkInitCount = 0;
                
                // Force garbage collection
                System.gc();
                Thread.sleep(200);
                
            } catch (Exception e) {
                Log.e(TAG, "Error during forced cleanup", e);
            } finally {
                isCleaningUp = false;
            }
        }
    }

    private boolean initializeMTKBackend() {
        if (!AppConstants.MTK_BACKEND_AVAILABLE) {
            Log.d(TAG, "MTK backend disabled, skipping");
            return false;
        }

        synchronized (MTK_LOCK) {
            if (isCleaningUp) {
                Log.w(TAG, "Cannot initialize while cleanup is in progress");
                return false;
            }

            try {
                // Force cleanup if we've hit the max init attempts
                if (mtkInitCount >= AppConstants.MAX_MTK_INIT_ATTEMPTS) {
                    Log.w(TAG, "MTK init count exceeded limit, forcing cleanup");
                    forceCleanupMTKResources();
                    mtkInitCount = 0;
                    Thread.sleep(1000);  // Wait for cleanup to complete
                }

                // Add delay before initialization
                Thread.sleep(200);
                
                // Initialize signal handlers first
                try {
                    System.loadLibrary("sigchain");
                    Thread.sleep(100);
                } catch (UnsatisfiedLinkError e) {
                    Log.w(TAG, "Failed to load sigchain library", e);
                }

                Log.d(TAG, "Attempting MTK backend initialization...");
                
                boolean success = false;
                try {
                    // Reset state before initialization
                    nativeResetLlm();
                    Thread.sleep(100);
                    
                    // Initialize with conservative settings
                    success = nativeInitLlm("/data/local/tmp/llm_sdk/config_breezetiny_3b_instruct.yaml", true);
                    
                    if (!success) {
                        Log.e(TAG, "MTK initialization returned false");
                        cleanupAfterError();
                        return false;
                    }
                } catch (Exception e) {
                    Log.e(TAG, "Error during MTK initialization", e);
                    cleanupAfterError();
                    return false;
                }
                
                if (success) {
                    mtkInitCount++;
                    Log.d(TAG, "MTK initialization successful. Init count: " + mtkInitCount);
                    return true;
                } else {
                    Log.e(TAG, "MTK initialization failed");
                    cleanupAfterError();
                    return false;
                }
            } catch (Exception e) {
                Log.e(TAG, "Error initializing MTK backend", e);
                cleanupAfterError();
                return false;
            }
        }
    }

    private void cleanupAfterError() {
        try {
            // Force cleanup in a separate thread with timeout
            Thread cleanupThread = new Thread(() -> {
                try {
                    nativeResetLlm();
                    Thread.sleep(100);
                    nativeReleaseLlm();
                } catch (Exception e) {
                    Log.w(TAG, "Error during error cleanup", e);
                }
            });
            
            cleanupThread.start();
            cleanupThread.join(AppConstants.MTK_CLEANUP_TIMEOUT_MS);
            
            if (cleanupThread.isAlive()) {
                Log.w(TAG, "Cleanup thread timed out, interrupting");
                cleanupThread.interrupt();
            }
        } catch (Exception e) {
            Log.e(TAG, "Error during cleanup after error", e);
        }
    }

    private boolean initializeLocalCPUBackend() {
        try {
            Log.d(TAG, "Attempting Local CPU backend initialization...");

            if (mModule != null) {
                mModule.resetNative();
                mModule = null;
            }

            if (modelPath == null) {
                Log.e(TAG, "Model path is null, cannot initialize");
                return false;
            }

            // Initialize LlamaModule with model parameters
            mModule = new LlamaModule(
                ModelUtils.getModelCategory(ModelType.LLAMA_3_2),
                modelPath,
                AppConstants.LLM_TOKENIZER_PATH,
                AppConstants.LLM_TEMPERATURE
            );

            // Load the model
            int loadResult = mModule.load();
            if (loadResult != 0) {
                Log.e(TAG, "Failed to load model: " + loadResult);
                return false;
            }

            Log.d(TAG, "Local CPU backend initialized successfully");
            return true;
        } catch (Exception e) {
            Log.e(TAG, "Error initializing Local CPU backend", e);
            return false;
        }
    }

    public CompletableFuture<String> generateResponse(String prompt) {
        if (!isInitialized) {
            return CompletableFuture.completedFuture(AppConstants.LLM_ERROR_RESPONSE);
        }

        return CompletableFuture.supplyAsync(() -> {
            try {
                switch (currentBackend) {
                    case "mtk":
                        String response = nativeInference(prompt, 256, false);
                        nativeResetLlm();
                        nativeSwapModel(128);
                        return response;
                    case "localCPU":
                        try {
                            // Calculate sequence length based on prompt length, matching original implementation
                            int seqLen = (int)(prompt.length() * 0.75) + 64;  // Original Llama runner formula
                            
                            CompletableFuture<String> future = new CompletableFuture<>();
                            currentResponse = future;
                            
                            executor.execute(() -> {
                                try {
                                    mModule.generate(prompt, seqLen, new LlamaCallback() {
                                        @Override
                                        public void onResult(String result) {
                                            if (!isGenerating.get() || 
                                                result.equals(PromptFormat.getStopToken(ModelType.LLAMA_3_2))) {
                                                return;
                                            }
                                            currentStreamingResponse.append(result);
                                        }

                                        @Override
                                        public void onStats(float tps) {
                                            Log.d(TAG, String.format("Generation speed: %.2f tokens/sec", tps));
                                        }
                                    }, false);
                                    
                                    // Only complete if we haven't been stopped
                                    if (isGenerating.get()) {
                                        currentResponse.complete(currentStreamingResponse.toString());
                                    }
                                } catch (Exception e) {
                                    Log.e(TAG, "Error in CPU generation", e);
                                    if (!currentResponse.isDone()) {
                                        currentResponse.completeExceptionally(e);
                                    }
                                } finally {
                                    isGenerating.set(false);
                                }
                            });
                            
                            return future.get(60000, TimeUnit.MILLISECONDS);
                        } catch (Exception e) {
                            Log.e(TAG, "Error in CPU streaming response", e);
                            throw e;
                        }
                    default:
                        return AppConstants.LLM_ERROR_RESPONSE;
                }
            } catch (Exception e) {
                Log.e(TAG, "Error generating response", e);
                return AppConstants.LLM_ERROR_RESPONSE;
            }
        });
    }

    public CompletableFuture<String> generateStreamingResponse(String prompt, StreamingResponseCallback callback) {
        if (!isInitialized) {
            if (callback != null) {
                callback.onToken(AppConstants.LLM_ERROR_RESPONSE);
            }
            return CompletableFuture.completedFuture(AppConstants.LLM_ERROR_RESPONSE);
        }

        hasSeenAssistantMarker = false;
        currentCallback = callback;
        currentResponse = new CompletableFuture<>();
        currentStreamingResponse.setLength(0);
        isGenerating.set(true);
        
        CompletableFuture<String> resultFuture = new CompletableFuture<>();
        
        CompletableFuture.runAsync(() -> {
            try {
                switch (currentBackend) {
                    case "mtk":
                        try {
                            // MTK backend uses raw prompt without formatting
                            executor.execute(() -> {
                                try {
                                    String response = nativeStreamingInference(prompt, 256, false, new TokenCallback() {
                                        @Override
                                        public void onToken(String token) {
                                            if (callback != null && isGenerating.get()) {
                                                callback.onToken(token);
                                                currentStreamingResponse.append(token);
                                            }
                                        }
                                    });
                                    
                                    // Only complete if we haven't been stopped
                                    if (isGenerating.get()) {
                                        currentResponse.complete(response);
                                        resultFuture.complete(response);
                                    }
                                    
                                    // Clean up MTK state
                                    try {
                                        nativeResetLlm();
                                        nativeSwapModel(128);
                                    } catch (Exception e) {
                                        Log.e(TAG, "Error resetting MTK state after generation", e);
                                    }
                                } catch (Exception e) {
                                    Log.e(TAG, "Error in MTK streaming generation", e);
                                    if (!currentResponse.isDone()) {
                                        currentResponse.completeExceptionally(e);
                                        resultFuture.completeExceptionally(e);
                                    }
                                } finally {
                                    isGenerating.set(false);
                                }
                            });
                        } catch (Exception e) {
                            Log.e(TAG, "Error in MTK streaming response", e);
                            throw e;
                        }
                        break;
                        
                    case "localCPU":
                        // Only apply prompt formatting for local CPU backend
                        Log.d(TAG, "Formatted prompt for local CPU: " + prompt);
                        
                        // Calculate sequence length based on prompt length, matching original implementation
                        int seqLen = (int)(prompt.length() * 0.75) + 64;  // Original Llama runner formula
                        
                        executor.execute(() -> {
                            try {
                                mModule.generate(prompt, seqLen, new LlamaCallback() {
                                    @Override
                                    public void onResult(String token) {
                                        if (!isGenerating.get()) {
                                            return;
                                        }

                                        if (token == null || token.isEmpty()) {
                                            return;
                                        }

                                        // Handle both stop tokens - filter out both EOS tokens
                                        if (token.equals(PromptFormat.getStopToken(ModelType.LLAMA_3_2)) ||
                                            token.equals("<|end_of_text|>")) {
                                            Log.d(TAG, "Stop token detected: " + token);
                                            String finalResponse = currentStreamingResponse.toString();
                                            if (!currentResponse.isDone()) {
                                                currentResponse.complete(finalResponse);
                                                resultFuture.complete(finalResponse);
                                            }
                                            isGenerating.set(false);
                                            return;
                                        }

                                        // Handle streaming response
                                        if (callback != null) {
                                            callback.onToken(token);
                                        }
                                        currentStreamingResponse.append(token);
                                    }

                                    @Override
                                    public void onStats(float tps) {
                                        Log.d(TAG, String.format("Generation speed: %.2f tokens/sec", tps));
                                        // If we're getting stats but no tokens, check if we need to complete
                                        if (currentStreamingResponse.length() > 0 && !currentResponse.isDone() && !isGenerating.get()) {
                                            String finalResponse = currentStreamingResponse.toString();
                                            currentResponse.complete(finalResponse);
                                            resultFuture.complete(finalResponse);
                                        }
                                    }
                                }, false);
                                
                                // Add a delay and check if we need to complete the response
                                Thread.sleep(100);
                                if (!currentResponse.isDone() && currentStreamingResponse.length() > 0) {
                                    String finalResponse = currentStreamingResponse.toString();
                                    currentResponse.complete(finalResponse);
                                    resultFuture.complete(finalResponse);
                                }
                                
                            } catch (Exception e) {
                                Log.e(TAG, "Error in CPU streaming generation", e);
                                if (!currentResponse.isDone()) {
                                    currentResponse.completeExceptionally(e);
                                    resultFuture.completeExceptionally(e);
                                }
                            } finally {
                                isGenerating.set(false);
                            }
                        });
<<<<<<< HEAD
                        break;
=======
                        
                        return currentResponse.get(AppConstants.LLM_GENERATION_TIMEOUT_MS, TimeUnit.MILLISECONDS); 
>>>>>>> 99c8f5d4
                        
                    default:
                        String error = "Unsupported backend: " + currentBackend;
                        Log.e(TAG, error);
                        resultFuture.completeExceptionally(new IllegalStateException(error));
                }
                
                // Set up timeout that doesn't interrupt generation
                CompletableFuture.delayedExecutor(AppConstants.LLM_GENERATION_TIMEOUT_MS, TimeUnit.MILLISECONDS)
                    .execute(() -> {
                        if (!resultFuture.isDone() && isGenerating.get()) {
                            Log.w(TAG, "Generation taking longer than expected but continuing...");
                            // Don't stop generation, just notify about timeout
                            if (callback != null) {
                                callback.onToken("\n[Note: Generation is taking longer than usual but will continue...]");
                            }
                        }
                    });
                
            } catch (Exception e) {
                Log.e(TAG, "Error in streaming response", e);
                resultFuture.completeExceptionally(e);
            }
        });
        
        return resultFuture;
    }

    private void completeGeneration() {
        if (isGenerating.compareAndSet(true, false)) {
            String finalResponse = currentStreamingResponse.toString();
            if (currentResponse != null && !currentResponse.isDone()) {
                currentResponse.complete(finalResponse);
            }
            // Clean up resources
            currentCallback = null;
            System.gc(); // Request garbage collection for any lingering resources
        }
    }

    public void stopGeneration() {
        isGenerating.set(false);
        
        if (currentBackend.equals("mtk")) {
            try {
                nativeResetLlm();
            } catch (Exception e) {
                Log.e(TAG, "Error stopping MTK generation", e);
            }
        } else if (mModule != null) {
            try {
                mModule.stop();
            } catch (Exception e) {
                Log.e(TAG, "Error stopping CPU generation", e);
            }
        }

        if (currentResponse != null && !currentResponse.isDone()) {
            String finalResponse = currentStreamingResponse.toString();
            if (finalResponse.isEmpty()) {
                finalResponse = "[Generation stopped by user]";
            }
            currentResponse.complete(finalResponse);
        }
        
        // Clean up resources
        currentCallback = null;
        System.gc();
    }

    public void releaseResources() {
        synchronized (MTK_LOCK) {
            if (isCleaningUp) {
                Log.w(TAG, "Cleanup already in progress");
                return;
            }
            
            isCleaningUp = true;
            try {
                stopGeneration();
                
                // Release MTK resources if using MTK backend
                if (currentBackend.equals("mtk")) {
                    try {
                        // Add delay before cleanup
                        Thread.sleep(100);
                        nativeResetLlm();
                        Thread.sleep(100);
                        nativeReleaseLlm();
                        mtkInitCount = 0; // Reset init count
                        Log.d(TAG, "Released MTK resources");
                    } catch (Exception e) {
                        Log.e(TAG, "Error releasing MTK resources", e);
                        cleanupAfterError();
                    }
                }
                
                // Release CPU resources if using CPU backend
                if (mModule != null) {
                    try {
                        mModule.resetNative();
                        mModule = null;
                        Log.d(TAG, "Released CPU resources");
                    } catch (Exception e) {
                        Log.e(TAG, "Error releasing CPU resources", e);
                    }
                }
                
                // Reset state
                currentBackend = "none";
                isInitialized = false;
                System.gc(); // Request garbage collection
                
                Log.d(TAG, "All resources released");
            } catch (Exception e) {
                Log.e(TAG, "Error during cleanup", e);
            } finally {
                isCleaningUp = false;
            }
        }
    }

    @Override
    public void onDestroy() {
        super.onDestroy();
        
        // Run cleanup with timeout
        Future<?> cleanupFuture = cleanupExecutor.submit(() -> {
            try {
                cleanupMTKResources();
                releaseResources();
            } catch (Exception e) {
                Log.e(TAG, "Error during service cleanup", e);
            }
        });
        
        try {
            cleanupFuture.get(AppConstants.MTK_CLEANUP_TIMEOUT_MS, TimeUnit.MILLISECONDS);
        } catch (TimeoutException e) {
            Log.w(TAG, "Service cleanup timed out");
            cleanupFuture.cancel(true);
        } catch (Exception e) {
            Log.e(TAG, "Error waiting for cleanup", e);
        }
        
        if (executor != null) {
            executor.shutdown();
            executor = null;
        }
    }

    public String getCurrentBackend() {
        return currentBackend;
    }

    public String getPreferredBackend() {
        return preferredBackend;
    }

    // Native methods for MTK backend
    private native boolean nativeInitLlm(String yamlConfigPath, boolean preloadSharedWeights);
    private native String nativeInference(String inputString, int maxResponse, boolean parsePromptTokens);
    private native String nativeStreamingInference(String inputString, int maxResponse, boolean parsePromptTokens, TokenCallback callback);
    private native void nativeReleaseLlm();
    private native boolean nativeResetLlm();
    private native boolean nativeSwapModel(int tokenSize);

    public interface TokenCallback {
        void onToken(String token);
    }
} <|MERGE_RESOLUTION|>--- conflicted
+++ resolved
@@ -637,12 +637,8 @@
                                 isGenerating.set(false);
                             }
                         });
-<<<<<<< HEAD
-                        break;
-=======
-                        
+
                         return currentResponse.get(AppConstants.LLM_GENERATION_TIMEOUT_MS, TimeUnit.MILLISECONDS); 
->>>>>>> 99c8f5d4
                         
                     default:
                         String error = "Unsupported backend: " + currentBackend;
