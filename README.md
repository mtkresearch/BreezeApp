# Overview

This project aims to create a community-driven platform for running AI capabilities locally on Android devices. Our goal is to provide a privacy-focused solution where all AI features work completely offline (airplane mode supported), ensuring your data never leaves your device.

<p align="center">
  <img src="assets/BreezeApp_npu.gif" width="300" alt="NPU Backend Demo"/>&nbsp;&nbsp;&nbsp;&nbsp;
  <img src="assets/BreezeApp_cpu.gif" width="300" alt="CPU Backend Demo"/>
</p>
<p align="center">
  <em>Left: NPU Backend &nbsp;&nbsp;&nbsp;&nbsp; Right: CPU Backend</em>
</p>

> [!NOTE]
> Unreasonable or abnormal responses from <b>CPU</b> backend are known issues (see <a href="https://github.com/mtkresearch/BreezeApp/issues/5">issue #5</a>). These issues are being investigated and will be fixed in future updates.

## Download & Try the App 🚀
You can download the latest APK in two variants:

1. [BreezeApp (breeze2)](https://huggingface.co/MediaTek-Research/Breeze2-android-demo/resolve/main/breeze2-android-demo-20250219_breeze2.apk)
2. [BreezeApp (llama3_2)](https://huggingface.co/MediaTek-Research/Breeze2-android-demo/resolve/main/breeze2-android-demo-20250219_llama3_2.apk)

Choose the APK based on your preferred default LLM model. Both versions support switching between models after installation.

> [!CAUTION]
> After installing the APK, you'll need to download and set up the required model files:
> 1. The app requires LLM model files that need to be downloaded separately and pushed to your device
> 2. Please follow the model setup instructions in the [Download required model files](#setup) section below (Step 4)
> 3. Without the model files, the app will not be able to function properly


## Project Vision
This app serves as an entry point for everyone, especially those not familiar with coding, to experience AI features directly on their phones. As MediaTek Research continues to develop and provide powerful AI models with various capabilities, this app will act as a carrier to showcase these models and make them accessible to users.

## Community Focus
As a kick-off project, we acknowledge that there might be stability issues and areas for improvement. We welcome developers and enthusiasts to join us in enhancing this project. Feel free to:
- Report issues or bugs
- Suggest new features
- Submit pull requests
- Share your experience and feedback

Together, let's build a privacy-focused AI experience that everyone can use!

## Features

- 💬 Text-based chat interface
- 🗣️ Voice input/output support
- 📸 Image understanding capabilities
- 🔄 Multiple backend support for each component:
  - LLM/VLM: Executorch framework, MediaTek backend (Future)
  - ASR: Sherpa-ONNX, MediaTek backend (Future)
  - TTS: Sherpa-TTS, MediaTek backend (Future)

    | Model Type | Local CPU | MediaTek NPU | Default |
    |:---------:|:---------:|:-------:|:--------:|
    | LLM       |     ✅     |    ✅    |    -    |
    | VLM       |     🚧     |    ❌    |    -    |
    | ASR       |     🚧     |    ❌    |    -    |
    | TTS       |     ✅     |    ❌    |    -    |
🚨 Note: VLM is currently not supported due to the lack of support for image processing in Executorch. 

## Prerequisites

- Android Studio Ladybug (2024.2.1 Patch 3) or newer
- Android SDK 31 or higher
- NDK 26.1.10909125 or higher
- CMake 3.10.0 or higher

## Setup

1. Clone the repository:
    ```bash
    git clone https://github.com/mtkresearch/BreezeApp.git
    ```

2. Open the project in Android Studio:
    - Launch Android Studio
    - Select "Open" from the welcome screen
    - Navigate to and select the `breeze-app` folder
    - Click "OK" to open the project
    - Wait for the project sync and indexing to complete

3. Connect your Android device:
    - Connect your phone to your computer using a USB cable
    - On your phone, allow file transfer/Android Auto when prompted
    - When prompted "Allow USB debugging?", check "Always allow from this computer" and tap "Allow"
    - In Android Studio, select your device from the device dropdown menu in the toolbar
    - If your device is not listed, make sure your USB cable supports data transfer

4. Download required model files:
    - LLM models: \
        a. BreezeTiny:
        ```bash
        # Download from Hugging Face
        git lfs install
        git clone https://huggingface.co/MediaTek-Research/Breeze-Tiny-Instruct-v0_1-mobile
        
        # Push to Android device
        adb push Breeze-Tiny-Instruct-v0_1-mobile/Breeze-Tiny-Instruct-v0_1.pte /data/local/tmp/llama/
        adb push Breeze-Tiny-Instruct-v0_1-mobile/tokenizer.bin /data/local/tmp/llama/
        ```
        b. Llama3.2-3B-Instruct:
        ```bash
        # Download from Hugging Face
        git lfs install
        git clone https://huggingface.co/MediaTek-Research/Llama3.2-3B-Instruct-mobile
        
        # Push to Android device
        adb push Llama3.2-3B-Instruct-mobile/llama3_2.pte /data/local/tmp/llama/
        adb push Llama3.2-3B-Instruct-mobile/tokenizer.bin /data/local/tmp/llama/
        ```

    - VLM models:\
        Coming soon...
        <!-- a. LLaVA-1.5-7B
        ```bash
        # Download from Hugging Face
        git lfs install
        git clone https://huggingface.co/MediaTek-Research/llava-1.5-7b-hf-mobile
        
        # Push to Android device
        adb push llava-1.5-7b-hf-mobile/llava.pte /data/local/tmp/llava/
        adb push llava-1.5-7b-hf-mobile/tokenizer.bin /data/local/tmp/llava/
        ``` -->
    - ASR models (place in `app/src/main/assets/`):
        ```bash
        wget https://github.com/k2-fsa/sherpa-onnx/releases/download/asr-models/
        sherpa-onnx-streaming-zipformer-bilingual-zh-en-2023-02-20.tar.bz2
        
        tar xvf sherpa-onnx-streaming-zipformer-bilingual-zh-en-2023-02-20.tar.bz2
        rm sherpa-onnx-streaming-zipformer-bilingual-zh-en-2023-02-20.tar.bz2
        ```
    - TTS models (place in `app/src/main/assets/`):
        ```bash
        # Download from Hugging Face
        git lfs install
        git clone https://huggingface.co/MediaTek-Research/Breeze2-VITS-onnx
        ```

5. Download aar file
    - Open the "Project tab" in the left panel of Android Studio
    - Click the dropdown and select "Project" instead of Android view
<<<<<<< HEAD
    - Find "download_prebuilt_lib.sh" inside breeze-app
    - Open the "Terminal" in the left panel, and run the bash file to retrieve aar file
    ```bash
    sh {YOURPATH}/BreezeApp-main/breeze-app/download_prebuilt_lib.sh
=======
    - Find "download_prebuilt_lib.sh" inside `breeze-app`
    - Open the "Terminal" in the left panel, and run the bash file to retrieve aar file
    ```bash
    sh {YOURPATH}/Breeze2-android-demo/breeze-app/download_prebuilt_lib.sh
>>>>>>> fe2bb651
    ```

6. Build the project in Android Studio

## Changing Default Backend or LLM Model

To change the default backend (CPU) or LLM model (Breeze), follow these steps:

1. Open the "AppConstants.java" file, located at:
   ```bash
<<<<<<< HEAD
   cd {YOURPATH}/BreezeApp-main/breeze-app/app/src/main/java/com/mtkresearch/gai_android/utils/AppConstants.java
=======
   cd {YOURPATH}/Breeze2-android-demo/breeze-app/app/src/main/java/com/mtkresearch/gai_android/utils/AppConstants.java
>>>>>>> fe2bb651
   ```
2. Use your preferred programming tools to modify the following constants and set your desired backend and model:
   ```jave
   // Backend Constants
   public static final String BACKEND_CPU = "cpu" ;
   public static final String BACKEND_MTK = "mtk" ;
   public static final String BACKEND_DEFAULT = BACKEND_CPU ; // Change to desired backend
   ...
   // Model Files and Paths
   public static final String LLAMA_MODEL_FILE = "llama3_2.pte" ;
   public static final String BREEZE_MODEL_FILE = "Breeze-Tiny-Instruct-v0_1.pte" ;
   public static final String LLAMA_MODEL_DIR = "/data/local/tmp/llama/" ;
   public static final String MODEL_PATH = LLAMA_MODEL_DIR + BREEZE_MODEL_FILE ; // Change to desired model
   ```
   
   - Changing the Backend:\
      By default, the backend is set to "CPU". If you want to use "MTK" as the application backend, modify the following line:
      ```jave
      // Backend Constants
      ...
      public static final String BACKEND_DEFAULT = BACKEND_MTK ; // Change to desired backend
      ```

   - Changing the LLM Model:\
      By default, the model is set to "Breeze2". If you want to use "Llama3_2", modify the following line:
      ```jave
      // Model Files and Paths
      ...
      public static final String MODEL_PATH = LLAMA_MODEL_DIR + LLAMA_MODEL_FILE ; // Change to desired model
      ```

3. After modifying the backend or LLM model, "rebuild" the project in Android Studio to apply the changes.


## Architecture

The application follows a service-based architecture where each AI capability (LLM, VLM, ASR, TTS) is implemented as an Android service. Each service supports multiple backends with graceful fallback:

1. Primary MediaTek backend (🚧 Still in development...)
2. ⭐️ Open-source alternatives (Executorch/Sherpa)
3. Android system defaults

Key components:
- `ChatActivity`: Main UI for text/voice interaction
- `AudioChatActivity`: Dedicated voice interface (🚧 Still in development...)
- `*EngineService`: Service implementations for each AI capability

## Contributing

Contributions are welcome! Please read our [Contributing Guidelines](CONTRIBUTING.md) before submitting pull requests.

## Known Issues

1. **VLM Support (Executorch)**: VLM features are currently non-functional due to limitations in Executorch's image processing capabilities. See [executorch#6189](https://github.com/pytorch/executorch/issues/6189) for updates.

2. **Audio Chat Interface**: The dedicated voice interface (`AudioChatActivity`) is still under development and may have limited functionality.

3. **MediaTek NPU Backend**: Support for MediaTek NPU acceleration is currently in development. Only CPU inference is fully supported at this time.

Please check our [Issues](https://github.com/mtkresearch/BreezeApp/issues) page for the most up-to-date status of these and other known issues.

## Acknowledgments

- [Executorch](https://github.com/pytorch/executorch) for LLM/VLM framework
- [k2-fsa/sherpa-onnx](https://github.com/k2-fsa/sherpa-onnx) for ASR/TTS capabilities
- MediaTek Research for core AI engines

## Note

This is a research project and some features may require specific hardware support or proprietary components. The open-source version provides alternative implementations where possible.<|MERGE_RESOLUTION|>--- conflicted
+++ resolved
@@ -139,17 +139,10 @@
 5. Download aar file
     - Open the "Project tab" in the left panel of Android Studio
     - Click the dropdown and select "Project" instead of Android view
-<<<<<<< HEAD
     - Find "download_prebuilt_lib.sh" inside breeze-app
     - Open the "Terminal" in the left panel, and run the bash file to retrieve aar file
     ```bash
     sh {YOURPATH}/BreezeApp-main/breeze-app/download_prebuilt_lib.sh
-=======
-    - Find "download_prebuilt_lib.sh" inside `breeze-app`
-    - Open the "Terminal" in the left panel, and run the bash file to retrieve aar file
-    ```bash
-    sh {YOURPATH}/Breeze2-android-demo/breeze-app/download_prebuilt_lib.sh
->>>>>>> fe2bb651
     ```
 
 6. Build the project in Android Studio
@@ -160,11 +153,7 @@
 
 1. Open the "AppConstants.java" file, located at:
    ```bash
-<<<<<<< HEAD
    cd {YOURPATH}/BreezeApp-main/breeze-app/app/src/main/java/com/mtkresearch/gai_android/utils/AppConstants.java
-=======
-   cd {YOURPATH}/Breeze2-android-demo/breeze-app/app/src/main/java/com/mtkresearch/gai_android/utils/AppConstants.java
->>>>>>> fe2bb651
    ```
 2. Use your preferred programming tools to modify the following constants and set your desired backend and model:
    ```jave
