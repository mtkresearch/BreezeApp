# Overview

This project aims to create a community-driven platform for running AI capabilities locally on Android devices. Our goal is to provide a privacy-focused solution where all AI features work completely offline (airplane mode supported), ensuring your data never leaves your device.

<<<<<<< HEAD

=======
<p align="center">
  <img src="assets/breeze2_demo_npu.gif" width="300" alt="NPU Backend Demo"/>&nbsp;&nbsp;&nbsp;&nbsp;
  <img src="assets/breeze2_demo_cpu.gif" width="300" alt="CPU Backend Demo"/>
</p>
>>>>>>> 65c3365c
<p align="center">
  <img src="assets/breeze2_demo_npu.gif" width="300"/>
</p>

## Download & Try the App 🚀
You can download the latest APK from [here](https://huggingface.co/MediaTek-Research/Breeze2-android-demo/resolve/main/breeze2-android-demo.apk).

> [!CAUTION]
> After installing the APK, you'll need to download and set up the required model files:
> 1. The app requires LLM model files that need to be downloaded separately and pushed to your device
> 2. Please follow the model setup instructions in the [Download required model files](#setup) section below (Step 4)
> 3. Without the model files, the app will not be able to function properly


## Project Vision
This app serves as an entry point for everyone, especially those not familiar with coding, to experience AI features directly on their phones. As MediaTek Research continues to develop and provide powerful AI models with various capabilities, this app will act as a carrier to showcase these models and make them accessible to users.

## Community Focus
As a kick-off project, we acknowledge that there might be stability issues and areas for improvement. We welcome developers and enthusiasts to join us in enhancing this project. Feel free to:
- Report issues or bugs
- Suggest new features
- Submit pull requests
- Share your experience and feedback

Together, let's build a privacy-focused AI experience that everyone can use!

## Features

- 💬 Text-based chat interface
- 🗣️ Voice input/output support
- 📸 Image understanding capabilities
- 🔄 Multiple backend support for each component:
  - LLM/VLM: Executorch framework, MediaTek backend (Future)
  - ASR: Sherpa-ONNX, MediaTek backend (Future)
  - TTS: Sherpa-TTS, MediaTek backend (Future)

    | Model Type | Local CPU | MediaTek NPU | Default |
    |:---------:|:---------:|:-------:|:--------:|
    | LLM       |     ✅     |    ✅    |    -    |
    | VLM       |     🚧     |    ❌    |    -    |
    | ASR       |     🚧     |    ❌    |    -    |
    | TTS       |     ✅     |    ❌    |    -    |
🚨 Note: VLM is currently not supported due to the lack of support for image processing in Executorch. 

## Prerequisites

- Android Studio Ladybug (2024.2.1 Patch 3) or newer
- Android SDK 31 or higher
- NDK 26.1.10909125 or higher
- CMake 3.10.0 or higher

## Setup

1. Clone the repository:
    ```bash
    git clone https://github.com/mtkresearch/Breeze2-android-demo.git
    ```

2. Open the project in Android Studio:
    - Launch Android Studio
    - Select "Open" from the welcome screen
    - Navigate to and select the `Breeze2-android-demo` folder
    - Click "OK" to open the project
    - Wait for the project sync and indexing to complete

3. Connect your Android device:
    - Connect your phone to your computer using a USB cable
    - On your phone, allow file transfer/Android Auto when prompted
    - When prompted "Allow USB debugging?", check "Always allow from this computer" and tap "Allow"
    - In Android Studio, select your device from the device dropdown menu in the toolbar
    - If your device is not listed, make sure your USB cable supports data transfer

4. Download required model files:
    - LLM models: \
        a. BreezeTiny:
        ```bash
        # Download from Hugging Face
        git lfs install
        git clone https://huggingface.co/MediaTek-Research/Breeze-Tiny-Instruct-v0_1-mobile
        
        # Push to Android device
        adb push Breeze-Tiny-Instruct-v0_1-mobile/Breeze-Tiny-Instruct-v0_1.pte /data/local/tmp/llama/
        adb push Breeze-Tiny-Instruct-v0_1-mobile/tokenizer.bin /data/local/tmp/llama/
        ```
        b. Llama3.2-3B-Instruct:
        ```bash
        # Download from Hugging Face
        git lfs install
        git clone https://huggingface.co/MediaTek-Research/Llama3.2-3B-Instruct-mobile
        
        # Push to Android device
        adb push Llama3.2-3B-Instruct-mobile/llama3_2.pte /data/local/tmp/llama/
        adb push Llama3.2-3B-Instruct-mobile/tokenizer.bin /data/local/tmp/llama/
        ```

    - VLM models:\
        Coming soon...
        <!-- a. LLaVA-1.5-7B
        ```bash
        # Download from Hugging Face
        git lfs install
        git clone https://huggingface.co/MediaTek-Research/llava-1.5-7b-hf-mobile
        
        # Push to Android device
        adb push llava-1.5-7b-hf-mobile/llava.pte /data/local/tmp/llava/
        adb push llava-1.5-7b-hf-mobile/tokenizer.bin /data/local/tmp/llava/
        ``` -->
    - ASR models (place in `app/src/main/assets/`):
        ```bash
        wget https://github.com/k2-fsa/sherpa-onnx/releases/download/asr-models/
        sherpa-onnx-streaming-zipformer-bilingual-zh-en-2023-02-20.tar.bz2
        
        tar xvf sherpa-onnx-streaming-zipformer-bilingual-zh-en-2023-02-20.tar.bz2
        rm sherpa-onnx-streaming-zipformer-bilingual-zh-en-2023-02-20.tar.bz2
        ```
    - TTS models (place in `app/src/main/assets/`):
        ```bash
        # Download from Hugging Face
        git lfs install
        git clone https://huggingface.co/MediaTek-Research/Breeze2-VITS-onnx
        ```

5. Download aar file
    - Open the "Project tab" in the left panel of Android Studio
    - Click the dropdown and select "Project" instead of Android view
    - Find download_prebuilt_lib.sh inside Breeze2-android-demo
    - Retrieve aar file\
      a. Using the Play Button (Green Triangle) :
         - Open download_prebuilt_lib.sh in the editor
         - Click the green triangle (run button)
           
      b. Using the Terminal :
         - Open the "Terminal" in the left panel
           ```bash
           sh {YOURPATH}/Breeze2-android-demo-release-0.1/Breeze2-android-demo/download_prebuilt_lib.sh
           ```

6. Build the project in Android Studio



## Architecture

The application follows a service-based architecture where each AI capability (LLM, VLM, ASR, TTS) is implemented as an Android service. Each service supports multiple backends with graceful fallback:

1. Primary MediaTek backend (🚧 Still in development...)
2. ⭐️ Open-source alternatives (Executorch/Sherpa)
3. Android system defaults

Key components:
- `ChatActivity`: Main UI for text/voice interaction
- `AudioChatActivity`: Dedicated voice interface (🚧 Still in development...)
- `*EngineService`: Service implementations for each AI capability

## Contributing

Contributions are welcome! Please read our [Contributing Guidelines](CONTRIBUTING.md) before submitting pull requests.

## Known Issues

1. **VLM Support (Executorch)**: VLM features are currently non-functional due to limitations in Executorch's image processing capabilities. See [executorch#6189](https://github.com/pytorch/executorch/issues/6189) for updates.

2. **Audio Chat Interface**: The dedicated voice interface (`AudioChatActivity`) is still under development and may have limited functionality.

3. **MediaTek NPU Backend**: Support for MediaTek NPU acceleration is currently in development. Only CPU inference is fully supported at this time.

Please check our [Issues](https://github.com/mtkresearch/Breeze2-android-demo/issues) page for the most up-to-date status of these and other known issues.

## Acknowledgments

- [Executorch](https://github.com/pytorch/executorch) for LLM/VLM framework
- [k2-fsa/sherpa-onnx](https://github.com/k2-fsa/sherpa-onnx) for ASR/TTS capabilities
- MediaTek Research for core AI engines

## Note

This is a research project and some features may require specific hardware support or proprietary components. The open-source version provides alternative implementations where possible.<|MERGE_RESOLUTION|>--- conflicted
+++ resolved
@@ -2,17 +2,16 @@
 
 This project aims to create a community-driven platform for running AI capabilities locally on Android devices. Our goal is to provide a privacy-focused solution where all AI features work completely offline (airplane mode supported), ensuring your data never leaves your device.
 
-<<<<<<< HEAD
-
-=======
 <p align="center">
   <img src="assets/breeze2_demo_npu.gif" width="300" alt="NPU Backend Demo"/>&nbsp;&nbsp;&nbsp;&nbsp;
   <img src="assets/breeze2_demo_cpu.gif" width="300" alt="CPU Backend Demo"/>
 </p>
->>>>>>> 65c3365c
 <p align="center">
-  <img src="assets/breeze2_demo_npu.gif" width="300"/>
+  <em>Left: NPU Backend &nbsp;&nbsp;&nbsp;&nbsp; Right: CPU Backend</em>
 </p>
+
+> [!NOTE]
+> Unreasonable or abnormal responses from <b>CPU<b> backend are known issues (see <a href="https://github.com/mtkresearch/Breeze2-android-demo/issues/5">issue #5</a>). These issues are being investigated and will be fixed in future updates.
 
 ## Download & Try the App 🚀
 You can download the latest APK from [here](https://huggingface.co/MediaTek-Research/Breeze2-android-demo/resolve/main/breeze2-android-demo.apk).
